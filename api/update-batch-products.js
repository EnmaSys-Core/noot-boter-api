--- conflicted
+++ resolved
@@ -22,11 +22,6 @@
     try {
         // --- Step 1: Fetch all records from the "Batch Update" view in SPT ---
         const viewName = "Batch Update";
-<<<<<<< HEAD
-=======
-        
-        // *** BUG FIX: Corrected the table name to match your Airtable base ***
->>>>>>> 81981d52
         const sptTableName = "SPT - Sellable Product Table";
         const sptTableUrl = `https://api.airtable.com/v0/${AIRTABLE_BASE_ID}/${encodeURIComponent(sptTableName)}?view=${encodeURIComponent(viewName)}`;
         
@@ -52,13 +47,8 @@
 
 
         // --- Step 2: Fetch ALL records from MTB to create a lookup map ---
-<<<<<<< HEAD
         // *** BUG FIX: Corrected the MTB table name to match your Airtable base ***
         const mtbTableName = "MTB - Prices, purchase and sell";
-=======
-        // *** BUG FIX: Corrected the table name to match your Airtable base ***
-        const mtbTableName = "Prices, purchase, and sell";
->>>>>>> 81981d52
         const mtbTableUrl = `https://api.airtable.com/v0/${AIRTABLE_BASE_ID}/${encodeURIComponent(mtbTableName)}`;
         const mtbResponse = await fetch(mtbTableUrl, {
             headers: { 'Authorization': `Bearer ${AIRTABLE_PAT}` }
